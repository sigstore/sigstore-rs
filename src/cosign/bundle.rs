--- conflicted
+++ resolved
@@ -13,12 +13,8 @@
 // See the License for the specific language governing permissions and
 // limitations under the License.
 
-<<<<<<< HEAD
-use json_syntax::Print;
-=======
 use std::{cmp::PartialEq, collections::BTreeMap};
 
->>>>>>> 6566206b
 use serde::{Deserialize, Serialize};
 
 use crate::{
@@ -90,18 +86,11 @@
         bundle: &Bundle,
         rekor_pub_keys: &BTreeMap<String, CosignVerificationKey>,
     ) -> Result<()> {
-<<<<<<< HEAD
-        let mut body = json_syntax::to_value(&bundle.payload).map_err(|_| {
-            SigstoreError::UnexpectedError("failed to serialize with json_syntax".to_string())
-=======
         let buf = serde_json_canonicalizer::to_vec(&bundle.payload).map_err(|e| {
             SigstoreError::UnexpectedError(format!(
                 "Cannot create canonical JSON representation of bundle: {e:?}"
             ))
->>>>>>> 6566206b
         })?;
-        body.canonicalize();
-        let encoded = body.compact_print().to_string();
 
         let rekor_pub_key = rekor_pub_keys.get(&bundle.payload.log_id).ok_or_else(|| {
             SigstoreError::RekorPublicKeyNotFoundError(bundle.payload.log_id.clone())
@@ -109,7 +98,7 @@
 
         rekor_pub_key.verify_signature(
             Signature::Base64Encoded(bundle.signed_entry_timestamp.as_bytes()),
-            encoded.as_bytes(),
+            &buf,
         )?;
         Ok(())
     }
