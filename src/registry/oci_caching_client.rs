//
// Copyright 2021 The Sigstore Authors.
//
// Licensed under the Apache License, Version 2.0 (the "License");
// you may not use this file except in compliance with the License.
// You may obtain a copy of the License at
//
//     http://www.apache.org/licenses/LICENSE-2.0
//
// Unless required by applicable law or agreed to in writing, software
// distributed under the License is distributed on an "AS IS" BASIS,
// WITHOUT WARRANTIES OR CONDITIONS OF ANY KIND, either express or implied.
// See the License for the specific language governing permissions and
// limitations under the License.

use std::time::Duration;

use super::{ClientCapabilities, ClientCapabilitiesDeps};
use crate::errors::{Result, SigstoreError};

use async_trait::async_trait;
use cached::proc_macro::cached;
<<<<<<< HEAD
use json_syntax::Print;
=======
>>>>>>> 6566206b
use serde::Serialize;
use sha2::{Digest, Sha256};
use tracing::{debug, error};

/// Internal client for an OCI Registry. This performs actual
/// calls against the remote registry and caches the results
/// for 60 seconds.
///
/// For testing purposes, use instead the client inside of the
/// `mock_client` module.
pub(crate) struct OciCachingClient {
    pub registry_client: oci_client::Client,
}

#[cached(
    time = 60,
    result = true,
    sync_writes = "default",
    key = "String",
    convert = r#"{ format!("{}", image) }"#,
    with_cached_flag = true
)]
async fn fetch_manifest_digest_cached(
    client: &mut oci_client::Client,
    image: &oci_client::Reference,
    auth: &oci_client::secrets::RegistryAuth,
) -> Result<cached::Return<String>> {
    client
        .fetch_manifest_digest(image, auth)
        .await
        .map_err(|e| SigstoreError::RegistryFetchManifestError {
            image: image.whole(),
            error: e.to_string(),
        })
        .map(cached::Return::new)
}

/// Internal struct, used to calculate a unique hash of the pull
/// settings. This is required to cache pull results.
#[derive(Serialize, Debug)]
struct PullSettings<'a> {
    image: String,
    auth: super::config::Auth,
    pub accepted_media_types: Vec<&'a str>,
}

impl<'a> PullSettings<'a> {
    fn new(
        image: &oci_client::Reference,
        auth: &oci_client::secrets::RegistryAuth,
        accepted_media_types: Vec<&'a str>,
    ) -> PullSettings<'a> {
        let image_str = image.whole();
        let auth_sigstore: super::config::Auth = From::from(auth);

        PullSettings {
            image: image_str,
            auth: auth_sigstore,
            accepted_media_types,
        }
    }

    #[allow(clippy::unwrap_used)]
    pub fn image(&self) -> oci_client::Reference {
        // we can use `unwrap` here, because this will never fail
        let reference: oci_client::Reference = self.image.parse().unwrap();
        reference
    }

    pub fn auth(&self) -> oci_client::secrets::RegistryAuth {
        let internal_auth: &super::config::Auth = &self.auth;
        let a: oci_client::secrets::RegistryAuth = internal_auth.into();
        a
    }

    // This function returns a hash of the PullSettings struct.
    // The has is computed by doing a canonical JSON representation of
    // the struct.
    //
    // This method cannot error, because its value is used by the `cached`
    // macro, which doesn't allow error handling.
    // Because of that the method will return the '0' value when something goes
    // wrong during the serialization operation. This is very unlikely to happen
    pub fn hash(&self) -> String {
<<<<<<< HEAD
        let mut body = match json_syntax::to_value(self) {
            Ok(body) => body,
            Err(_e) => {
                error!(err=?_e, settings=?self, "Cannot perform canonical serialization");
                return "0".to_string();
            }
        };
        body.canonicalize();
        let encoded = body.compact_print().to_string();
=======
        let buf = match serde_json_canonicalizer::to_vec(self) {
            Ok(vec) => vec,
            Err(e) => {
                error!(err=?e, settings=?self, "Cannot perform canonical serialization");
                return "0".to_string();
            }
        };
>>>>>>> 6566206b

        let mut hasher = Sha256::new();
        hasher.update(encoded.as_bytes());
        let result = hasher.finalize();
        result
            .iter()
            .map(|v| format!("{v:x}"))
            .collect::<Vec<String>>()
            .join("")
    }
}

// Pulls an OCI artifact.
// Details about this cache:
//   * the cache is time bound: cached values are purged after 60 seconds
//   * only successful results are cached
#[cached(
    time = 60,
    result = true,
    sync_writes = "default",
    key = "String",
    convert = r#"{ settings.hash() }"#,
    with_cached_flag = true
)]
async fn pull_cached(
    client: &mut oci_client::Client,
    settings: PullSettings<'_>,
) -> Result<cached::Return<oci_client::client::ImageData>> {
    let auth = settings.auth();
    let image = settings.image();

    client
        .pull(&image, &auth, settings.accepted_media_types)
        .await
        .map_err(|e| SigstoreError::RegistryPullError {
            image: image.whole(),
            error: e.to_string(),
        })
        .map(cached::Return::new)
}

/// Internal struct, used to calculate a unique hash of the pull manifest
/// settings. This is required to cache pull manifest results.
#[derive(Serialize, Debug)]
struct PullManifestSettings {
    image: String,
    auth: super::config::Auth,
}

impl PullManifestSettings {
    fn new(
        image: &oci_client::Reference,
        auth: &oci_client::secrets::RegistryAuth,
    ) -> PullManifestSettings {
        let image_str = image.whole();
        let auth_sigstore: super::config::Auth = From::from(auth);

        PullManifestSettings {
            image: image_str,
            auth: auth_sigstore,
        }
    }

    #[allow(clippy::unwrap_used)]
    pub fn image(&self) -> oci_client::Reference {
        // we can use `unwrap` here, because this will never fail
        let reference: oci_client::Reference = self.image.parse().unwrap();
        reference
    }

    pub fn auth(&self) -> oci_client::secrets::RegistryAuth {
        let internal_auth: &super::config::Auth = &self.auth;
        let a: oci_client::secrets::RegistryAuth = internal_auth.into();
        a
    }

    // This function returns a hash of the PullManifestSettings struct.
    // The has is computed by doing a canonical JSON representation of
    // the struct.
    //
    // This method cannot error, because its value is used by the `cached`
    // macro, which doesn't allow error handling.
    // Because of that the method will return the '0' value when something goes
    // wrong during the serialization operation. This is very unlikely to happen
    pub fn hash(&self) -> String {
<<<<<<< HEAD
        let mut body = match json_syntax::to_value(self) {
            Ok(body) => body,
            Err(_e) => {
                error!(err=?_e, settings=?self, "Cannot perform canonical serialization");
                return "0".to_string();
            }
        };
        body.canonicalize();
        let encoded = body.compact_print().to_string();
=======
        let buf = match serde_json_canonicalizer::to_vec(self) {
            Ok(vec) => vec,
            Err(e) => {
                error!(err=?e, settings=?self, "Cannot perform canonical serialization");
                return "0".to_string();
            }
        };
>>>>>>> 6566206b

        let mut hasher = Sha256::new();
        hasher.update(encoded.as_bytes());
        let result = hasher.finalize();
        result
            .iter()
            .map(|v| format!("{v:x}"))
            .collect::<Vec<String>>()
            .join("")
    }
}

// Pulls an OCI manifest.
// Details about this cache:
//   * the cache is time bound: cached values are purged after 60 seconds
//   * only successful results are cached
#[cached(
    time = 60,
    result = true,
    sync_writes = "default",
    key = "String",
    convert = r#"{ settings.hash() }"#,
    with_cached_flag = true
)]
async fn pull_manifest_cached(
    client: &mut oci_client::Client,
    settings: PullManifestSettings,
) -> Result<cached::Return<(oci_client::manifest::OciManifest, String)>> {
    let image = settings.image();
    let auth = settings.auth();
    client
        .pull_manifest(&image, &auth)
        .await
        .map_err(|e| SigstoreError::RegistryPullManifestError {
            image: image.whole(),
            error: e.to_string(),
        })
        .map(cached::Return::new)
}

impl ClientCapabilitiesDeps for OciCachingClient {}

#[cfg_attr(not(target_arch = "wasm32"), async_trait)]
#[cfg_attr(target_arch = "wasm32", async_trait(? Send))]
impl ClientCapabilities for OciCachingClient {
    async fn fetch_manifest_digest(
        &mut self,
        image: &oci_client::Reference,
        auth: &oci_client::secrets::RegistryAuth,
    ) -> Result<String> {
        fetch_manifest_digest_cached(&mut self.registry_client, image, auth)
            .await
            .map(|digest| {
                if digest.was_cached {
                    debug!(?image, "Got image digest from cache");
                } else {
                    debug!(?image, "Got image digest by querying remote registry");
                }
                digest.value
            })
    }

    async fn pull(
        &mut self,
        image: &oci_client::Reference,
        auth: &oci_client::secrets::RegistryAuth,
        accepted_media_types: Vec<&str>,
    ) -> Result<oci_client::client::ImageData> {
        let pull_settings = PullSettings::new(image, auth, accepted_media_types);

        pull_cached(&mut self.registry_client, pull_settings)
            .await
            .map(|data| {
                if data.was_cached {
                    debug!(?image, "Got image data from cache");
                } else {
                    debug!(?image, "Got image data by querying remote registry");
                }
                data.value
            })
    }

    async fn pull_manifest(
        &mut self,
        image: &oci_client::Reference,
        auth: &oci_client::secrets::RegistryAuth,
    ) -> Result<(oci_client::manifest::OciManifest, String)> {
        let pull_manifest_settings = PullManifestSettings::new(image, auth);

        pull_manifest_cached(&mut self.registry_client, pull_manifest_settings)
            .await
            .map(|data| {
                if data.was_cached {
                    debug!(?image, "Got image manifest from cache");
                } else {
                    debug!(?image, "Got image manifest by querying remote registry");
                }
                data.value
            })
    }

    async fn push(
        &mut self,
        image_ref: &oci_client::Reference,
        layers: &[oci_client::client::ImageLayer],
        config: oci_client::client::Config,
        auth: &oci_client::secrets::RegistryAuth,
        manifest: Option<oci_client::manifest::OciImageManifest>,
    ) -> Result<oci_client::client::PushResponse> {
        self.registry_client
            .push(image_ref, layers, config, auth, manifest)
            .await
            .map_err(|e| SigstoreError::RegistryPushError {
                image: image_ref.whole(),
                error: e.to_string(),
            })
    }
}<|MERGE_RESOLUTION|>--- conflicted
+++ resolved
@@ -20,10 +20,6 @@
 
 use async_trait::async_trait;
 use cached::proc_macro::cached;
-<<<<<<< HEAD
-use json_syntax::Print;
-=======
->>>>>>> 6566206b
 use serde::Serialize;
 use sha2::{Digest, Sha256};
 use tracing::{debug, error};
@@ -108,17 +104,6 @@
     // Because of that the method will return the '0' value when something goes
     // wrong during the serialization operation. This is very unlikely to happen
     pub fn hash(&self) -> String {
-<<<<<<< HEAD
-        let mut body = match json_syntax::to_value(self) {
-            Ok(body) => body,
-            Err(_e) => {
-                error!(err=?_e, settings=?self, "Cannot perform canonical serialization");
-                return "0".to_string();
-            }
-        };
-        body.canonicalize();
-        let encoded = body.compact_print().to_string();
-=======
         let buf = match serde_json_canonicalizer::to_vec(self) {
             Ok(vec) => vec,
             Err(e) => {
@@ -126,10 +111,9 @@
                 return "0".to_string();
             }
         };
->>>>>>> 6566206b
 
         let mut hasher = Sha256::new();
-        hasher.update(encoded.as_bytes());
+        hasher.update(&buf);
         let result = hasher.finalize();
         result
             .iter()
@@ -212,17 +196,6 @@
     // Because of that the method will return the '0' value when something goes
     // wrong during the serialization operation. This is very unlikely to happen
     pub fn hash(&self) -> String {
-<<<<<<< HEAD
-        let mut body = match json_syntax::to_value(self) {
-            Ok(body) => body,
-            Err(_e) => {
-                error!(err=?_e, settings=?self, "Cannot perform canonical serialization");
-                return "0".to_string();
-            }
-        };
-        body.canonicalize();
-        let encoded = body.compact_print().to_string();
-=======
         let buf = match serde_json_canonicalizer::to_vec(self) {
             Ok(vec) => vec,
             Err(e) => {
@@ -230,10 +203,9 @@
                 return "0".to_string();
             }
         };
->>>>>>> 6566206b
 
         let mut hasher = Sha256::new();
-        hasher.update(encoded.as_bytes());
+        hasher.update(&buf);
         let result = hasher.finalize();
         result
             .iter()
