--- conflicted
+++ resolved
@@ -78,7 +78,6 @@
     type Error = ();
 
     fn try_from(value: RekorLogEntry) -> Result<Self, Self::Error> {
-<<<<<<< HEAD
         let (canonicalized_body, kind, version) = {
             // First, serialize the body to JSON to extract kind and version
             let body_json = serde_json::to_value(&value.body).or(Err(()))?;
@@ -96,10 +95,12 @@
                 .map(|s| s.to_owned())
                 .unwrap_or_else(|| "0.0.1".to_owned());
 
-            // Then canonicalize for the bundle
-            let mut body = json_syntax::to_value(value.body).or(Err(()))?;
-            body.canonicalize();
-            (body.compact_print().to_string().into_bytes(), kind, version)
+            // Then canonicalize for the bundle using serde_json_canonicalizer
+            let canonicalized = serde_json_canonicalizer::to_string(&value.body)
+                .map_err(|_| ())?
+                .into_bytes();
+
+            (canonicalized, kind, version)
         };
         // V2 entries use checkpoints and don't have SETs (signed entry timestamps)
         // Only create an inclusion_promise if there's actually a SET
@@ -112,16 +113,6 @@
                     .or(Err(()))?,
             })
         };
-=======
-        let canonicalized_body = serde_json_canonicalizer::to_string(&value.body)
-            .map_err(|_| ())?
-            .into_bytes();
-        let inclusion_promise = Some(InclusionPromise {
-            signed_entry_timestamp: base64
-                .decode(value.verification.signed_entry_timestamp)
-                .or(Err(()))?,
-        });
->>>>>>> 9b425a66
         let inclusion_proof = value
             .verification
             .inclusion_proof
