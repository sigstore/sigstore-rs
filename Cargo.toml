--- conflicted
+++ resolved
@@ -49,13 +49,8 @@
     "reqwest?/native-tls",
 ]
 oauth = ["dep:openidconnect", "dep:reqwest"]
-<<<<<<< HEAD
-registry = ["dep:async-trait", "dep:oci-client", "dep:olpc-cjson"]
-rekor = ["dep:hex", "dep:reqwest", "dep:serde_json_canonicalizer"]
-=======
 registry = ["dep:async-trait", "dep:oci-client", "dep:serde_json_canonicalizer"]
 rekor = ["dep:reqwest"]
->>>>>>> c74e2ca8
 rustls-tls = [
     "oci-client?/rustls-tls",
     "openidconnect?/rustls-tls",
