--- conflicted
+++ resolved
@@ -83,12 +83,7 @@
     "dep:cmpv2",
     "dep:cms",
     "dep:hex",
-<<<<<<< HEAD
-    "dep:json-syntax",
-    "dep:olpc-cjson",
-=======
     "dep:serde_json_canonicalizer",
->>>>>>> 9b425a66
     "dep:sigstore_protobuf_specs",
     "dep:x509-tsp",
     "fulcio",
