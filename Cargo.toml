--- conflicted
+++ resolved
@@ -128,11 +128,8 @@
 serde_repr = "0.1.16"
 hex = "0.4.3"
 json-syntax = { version = "0.12.2", features = ["canonicalize", "serde"] }
-<<<<<<< HEAD
 tls_codec = { version = "0.4.1", features = ["derive"] }
 ring = "0.17.6"
-=======
->>>>>>> 2164b671
 
 [dev-dependencies]
 anyhow = { version = "1.0", features = ["backtrace"] }
