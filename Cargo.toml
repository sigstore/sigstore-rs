[package]
authors = ["sigstore-rs developers"]
description = "An experimental crate to interact with sigstore"
edition = "2024"
license = "Apache-2.0"
name = "sigstore"
readme = "README.md"
repository = "https://github.com/sigstore/sigstore-rs"
version = "0.13.0"

[package.metadata.docs.rs]
all-features = true

[features]
default = ["full", "native-tls"]

bundle = ["sign", "verify"]
cached-client = ["dep:cached"]
cert = ["dep:aws-lc-rs", "rustls-webpki/aws-lc-rs"]
cosign = [
    "cert",
    "dep:async-trait",
    "dep:cfg-if",
    "dep:oci-client",
    "dep:regex",
    "dep:serde_json_canonicalizer",
    "registry",
]
fulcio = [
    "dep:reqwest",
    "dep:serde_repr",
    "dep:serde_with",
    "dep:webbrowser",
    "oauth",
]
full = [
    "bundle",
    "cached-client",
    "cosign",
    "fulcio",
    "mock-client",
    "rekor",
    "sigstore-trust-root",
]
mock-client = ["dep:async-trait", "dep:oci-client"]
native-tls = [
    "oci-client?/native-tls",
    "openidconnect?/native-tls",
    "reqwest?/native-tls",
]
oauth = ["dep:openidconnect", "dep:reqwest"]
registry = ["dep:async-trait", "dep:oci-client", "dep:serde_json_canonicalizer"]
rekor = ["dep:reqwest"]
rustls-tls = [
    "oci-client?/rustls-tls",
    "openidconnect?/rustls-tls",
    "reqwest?/rustls-tls",
]
# This feature flag is used to allow using the platform's native certificate store
# when using rustls suites
rustls-tls-native-roots = ["oci-client?/rustls-tls-native-roots"]
sign = [
    "cert",
    "dep:hex",
    "dep:serde_json_canonicalizer",
    "dep:sigstore_protobuf_specs",
    "fulcio",
    "rekor",
]
sigstore-trust-root = [
    "dep:futures",
    "dep:futures-util",
    "dep:hex",
    "dep:reqwest",
    "dep:sigstore_protobuf_specs",
    "dep:tough",
    "tokio/sync",
]
test-registry = [] # used for testing against a test registry
verify = [
    "cert",
    "dep:hex",
    "dep:serde_json_canonicalizer",
    "dep:sigstore_protobuf_specs",
    "fulcio",
    "rekor",
]
<<<<<<< HEAD
wasm = ["chrono/wasmbind", "ring?/wasm32_unknown_unknown_js"]
=======
wasm = ["chrono/wasmbind", "getrandom/js"]
>>>>>>> 6566206b

[dependencies]
async-trait = { version = "0.1", optional = true, default-features = false }
base64 = { version = "0.22", default-features = false, features = ["std"] }
cached = { version = "0.56", optional = true, features = ["async"] }
cfg-if = { version = "1.0.0", optional = true, default-features = false }
chrono = { version = "0.4", default-features = false, features = [
    "now",
    "serde",
] }
const-oid = { version = "0.9", default-features = false, features = ["db"] }
crypto_secretbox = { version = "0.1", default-features = false, features = [
    "alloc",
    "salsa20",
] }
digest = { version = "0.10", default-features = false }
ecdsa = { version = "0.16", default-features = false, features = [
    "der",
    "digest",
    "pkcs8",
    "signing",
    "std",
] }
ed25519 = { version = "2.2", default-features = false, features = ["alloc"] }
ed25519-dalek = { version = "2.1", default-features = false, features = [
    "alloc",
    "pkcs8",
    "rand_core",
] }
elliptic-curve = { version = "0.13", default-features = false, features = [
    "arithmetic",
    "pem",
    "std",
] }
futures = { version = "0.3", default-features = false, optional = true }
futures-util = { version = "0.3", default-features = false, optional = true }
hex = { version = "0.4", default-features = false, optional = true, features = [
    "std",
] }
oci-client = { version = "0.15", default-features = false, optional = true }
openidconnect = { version = "4.0", default-features = false, features = [
    "reqwest",
    "reqwest-blocking",
], optional = true }
p256 = { version = "0.13", default-features = false, features = [
    "arithmetic",
    "ecdsa",
    "pem",
    "std",
] }
p384 = { version = "0.13", default-features = false, features = [
    "arithmetic",
    "ecdsa",
    "pem",
    "std",
] }
pem = { version = "3.0", default-features = false, features = ["serde", "std"] }
pkcs1 = { version = "0.7", default-features = false, features = ["std"] }
pkcs8 = { version = "0.10", default-features = false, features = [
    "encryption",
    "pem",
    "pkcs5",
    "std",
] }
pki-types = { package = "rustls-pki-types", version = "1.11", default-features = false }
rand = { version = "0.8", default-features = false, features = ["std"] }
regex = { version = "1.10", default-features = false, optional = true }
reqwest = { version = "0.12", default-features = false, features = [
    "json",
    "multipart",
], optional = true }
rsa = { version = "0.9", default-features = false, features = ["std"] }
rustls-webpki = { version = "0.103", default-features = false, features = [
    "std",
] }
scrypt = { version = "0.11", default-features = false, features = [
    "simple",
    "std",
] }
serde = { version = "1.0", default-features = false, features = ["derive"] }
serde_json = { version = "1.0", default-features = false, features = ["std"] }
serde_json_canonicalizer = { version = "0.3", optional = true }
serde_repr = { version = "0.1", default-features = false, optional = true }
serde_with = { version = "3.9", default-features = false, features = [
    "base64",
    "json",
], optional = true }
sha2 = { version = "0.10", default-features = false, features = ["oid"] }
signature = { version = "2.2", default-features = false }
sigstore_protobuf_specs = { version = "0.5", default-features = false, optional = true }
thiserror = { version = "2.0", default-features = false, features = ["std"] }
tls_codec = { version = "0.4", default-features = false, features = ["derive"] }
tokio = { version = "1", default-features = false, features = ["rt"] }
tokio-util = { version = "0.7", default-features = false, features = [
    "io-util",
] }
tough = { version = "0.21", default-features = false, features = [
    "http",
], optional = true }
tracing = { version = "0.1", default-features = false }
url = { version = "2.5", default-features = false }
webbrowser = { version = "1.0", default-features = false, optional = true }
x509-cert = { version = "0.2", default-features = false, features = [
    "builder",
    "pem",
    "sct",
    "std",
] }
zeroize = { version = "1.8", default-features = false }

[dev-dependencies]
anyhow = { version = "1.0", default-features = false, features = [
    "backtrace",
    "std",
] }
assert-json-diff = { version = "2.0", default-features = false }
clap = { version = "4.5", default-features = false, features = [
    "color",
    "derive",
    "error-context",
    "help",
    "std",
    "suggestions",
    "usage",
] }
docker_credential = { version = "1.3", default-features = false }
openssl = { version = "0.10", default-features = false }
rstest = { version = "0.26", default-features = false }
serial_test = { version = "3.1", default-features = false }
tempfile = { version = "3.12", default-features = false }
testcontainers = { version = "0.25", default-features = false, features = [
    "aws-lc-rs",
] }
tracing-subscriber = { version = "0.3", default-features = false, features = [
    "ansi",
    "env-filter",
    "fmt",
    "smallvec",
    "std",
    "tracing-log",
] }

[target.'cfg(not(target_arch = "powerpc64"))'.dependencies]
aws-lc-rs = { version = "1", optional = true }

[target.'cfg(target_arch = "powerpc64")'.dependencies]
aws-lc-rs = { version = "1", optional = true, features = ["bindgen"] }

# cosign example mappings

[[example]]
name = "verify"
path = "examples/cosign/verify/main.rs"

[[example]]
name = "verify-blob"
path = "examples/cosign/verify-blob/main.rs"

[[example]]
name = "verify-bundle"
path = "examples/cosign/verify-bundle/main.rs"

[[example]]
name = "sign"
path = "examples/cosign/sign/main.rs"

# openidconnect example mappings

[[example]]
name = "openidconnect"
path = "examples/openidflow/openidconnect/main.rs"

# key interface mappings

[[example]]
name = "key_pair_gen_sign_verify"
path = "examples/key_interface/key_pair_gen_sign_verify/main.rs"

[[example]]
name = "key_pair_gen_and_export"
path = "examples/key_interface/key_pair_gen_and_export/main.rs"

[[example]]
name = "key_pair_import"
path = "examples/key_interface/key_pair_import/main.rs"

# rekor example mappings

[[example]]
name = "create_log_entry"
path = "examples/rekor/create_log_entry/main.rs"

[[example]]
name = "get_log_entry_by_index"
path = "examples/rekor/get_log_entry_by_index/main.rs"

[[example]]
name = "get_log_entry_by_uuid"
path = "examples/rekor/get_log_entry_by_uuid/main.rs"

[[example]]
name = "get_log_info"
path = "examples/rekor/get_log_info/main.rs"

[[example]]
name = "get_log_proof"
path = "examples/rekor/get_log_proof/main.rs"

[[example]]
name = "get_public_key"
path = "examples/rekor/get_public_key/main.rs"

[[example]]
name = "search_index"
path = "examples/rekor/search_index/main.rs"

[[example]]
name = "search_log_query"
path = "examples/rekor/search_log_query/main.rs"

[[example]]
name = "fulcio_cert"
path = "examples/fulcio/cert/main.rs"<|MERGE_RESOLUTION|>--- conflicted
+++ resolved
@@ -85,11 +85,8 @@
     "fulcio",
     "rekor",
 ]
-<<<<<<< HEAD
-wasm = ["chrono/wasmbind", "ring?/wasm32_unknown_unknown_js"]
-=======
-wasm = ["chrono/wasmbind", "getrandom/js"]
->>>>>>> 6566206b
+
+wasm = ["chrono/wasmbind"]
 
 [dependencies]
 async-trait = { version = "0.1", optional = true, default-features = false }
