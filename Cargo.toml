[package]
name = "sigstore"
description = "An experimental crate to interact with sigstore"
version = "0.10.0"
edition = "2021"
authors = ["sigstore-rs developers"]
license = "Apache-2.0"
readme = "README.md"
repository = "https://github.com/sigstore/sigstore-rs"

[package.metadata.docs.rs]
all-features = true

[features]
default = ["full-native-tls", "cached-client", "sigstore-trust-root", "bundle"]
wasm = ["getrandom/js", "ring/wasm32_unknown_unknown_js", "chrono/wasmbind"]

full-native-tls = [
  "fulcio-native-tls",
  "rekor-native-tls",
  "cosign-native-tls",
  "mock-client-native-tls",
  "sigstore-trust-root-native-tls",
]
full-rustls-tls = [
  "fulcio-rustls-tls",
  "rekor-rustls-tls",
  "cosign-rustls-tls",
  "mock-client-rustls-tls",
  "sigstore-trust-root-rustls-tls",
]

# This features is used by tests that use docker to create a registry
test-registry = []

oauth-native-tls = ["openidconnect/native-tls", "oauth"]
oauth-rustls-tls = ["openidconnect/rustls-tls", "oauth"]
oauth = ["openidconnect"]

fulcio-native-tls = ["oauth-native-tls", "reqwest/native-tls", "fulcio"]
fulcio-rustls-tls = ["oauth-rustls-tls", "reqwest/rustls-tls", "fulcio"]
fulcio = ["oauth", "serde_with"]

rekor-native-tls = ["reqwest/native-tls", "rekor"]
rekor-rustls-tls = ["reqwest/rustls-tls", "rekor"]
rekor = ["reqwest"]

sign = ["sigstore_protobuf_specs", "fulcio", "rekor", "cert"]
verify = ["sigstore_protobuf_specs", "fulcio", "rekor", "cert"]
bundle = ["sign", "verify"]

sigstore-trust-root = [
  "sigstore_protobuf_specs",
  "futures-util",
  "tough",
  "reqwest_0_11",
  "regex",
  "tokio/sync",
]
sigstore-trust-root-native-tls = [
  "reqwest_0_11/native-tls",
  "sigstore-trust-root",
]
sigstore-trust-root-rustls-tls = [
  "reqwest_0_11/rustls-tls",
  "sigstore-trust-root",
]

cosign-native-tls = [
  "oci-distribution/native-tls",
  "cert",
  "cosign",
  "registry-native-tls",
]
cosign-rustls-tls = [
  "oci-distribution/rustls-tls",
  "cert",
  "cosign",
  "registry-rustls-tls",
]
cosign = ["olpc-cjson"]
cert = []

registry-native-tls = ["oci-distribution/native-tls", "registry"]
registry-rustls-tls = ["oci-distribution/rustls-tls", "registry"]
registry = ["olpc-cjson"]

mock-client-native-tls = ["oci-distribution/native-tls", "mock-client"]
mock-client-rustls-tls = ["oci-distribution/rustls-tls", "mock-client"]
mock-client = []

cached-client = ["cached"]

[dependencies]
async-trait = "0.1"
base64 = "0.22"
cached = { version = "0.53", optional = true, features = ["async"] }
cfg-if = "1.0.0"
<<<<<<< HEAD
chrono = { version = "0.4.27", default-features = false, features = ["serde"] }
const-oid = "0.9.1"
digest = { version = "0.10.3", default-features = false }
ecdsa = { version = "0.16.7", features = ["pkcs8", "digest", "der", "signing"] }
ed25519 = { version = "2.2.1", features = ["alloc"] }
ed25519-dalek = { version = "2.0.0-rc.2", features = ["pkcs8", "rand_core"] }
elliptic-curve = { version = "0.13.5", features = ["arithmetic", "pem"] }
lazy_static = "1.4.0"
oci-distribution = { version = "0.10", default-features = false, optional = true }
openidconnect = { version = "3.0", default-features = false, features = [
=======
chrono = { version = "0.4", default-features = false, features = [
  "now",
  "serde",
] }
const-oid = { version = "0.9", features = ["db"] }
digest = { version = "0.10", default-features = false }
ecdsa = { version = "0.16", features = ["pkcs8", "digest", "der", "signing"] }
ed25519 = { version = "2.2", features = ["alloc"] }
ed25519-dalek = { version = "2.1", features = ["pkcs8", "rand_core"] }
elliptic-curve = { version = "0.13", features = ["arithmetic", "pem"] }
futures = "0.3"
futures-util = { version = "0.3", optional = true }
lazy_static = "1.5"
oci-distribution = { version = "0.11", default-features = false, optional = true }
olpc-cjson = { version = "0.1", optional = true }
openidconnect = { version = "3.5", default-features = false, features = [
>>>>>>> 42a63a0f
  "reqwest",
], optional = true }
p256 = "0.13"
p384 = "0.13"
webbrowser = "1.0"
pem = { version = "3.0", features = ["serde"] }
pkcs1 = { version = "0.7", features = ["std"] }
pkcs8 = { version = "0.10", features = ["pem", "alloc", "pkcs5", "encryption"] }
rand = { version = "0.8", features = ["getrandom", "std"] }
getrandom = "0.2"
regex = { version = "1.10", optional = true }
reqwest = { version = "0.12", default-features = false, features = [
  "json",
  "multipart",
], optional = true }
# We have to include this old version of reqwest because tough is currently using it.
# By including it, we can configure which TLS backend it's going to use, otherwise fetching the
# TUF sigstore repository will fail at runtime because the old version of reqwest
# will be compiled withtout TLS support.
reqwest_0_11 = { package = "reqwest", version = "0.11", default-features = false, optional = true }
rsa = "0.9"
scrypt = "0.11"
serde = { version = "1.0", features = ["derive"] }
serde_json = "1.0"
serde_with = { version = "3.9", features = ["base64", "json"], optional = true }
sha2 = { version = "0.10", features = ["oid"] }
signature = { version = "2.2" }
sigstore_protobuf_specs = { version = "0.3", optional = true }
thiserror = "1.0"
tokio = { version = "1", features = ["rt"] }
tokio-util = { version = "0.7", features = ["io-util"] }
tough = { version = "0.18", features = ["http"], optional = true }
tracing = "0.1"
url = "2.5"
x509-cert = { version = "0.2", features = ["builder", "pem", "std", "sct"] }
crypto_secretbox = "0.1"
zeroize = "1.8"
rustls-webpki = { version = "0.102", features = ["alloc"] }
serde_repr = "0.1"
hex = "0.4"
json-syntax = { version = "0.12", features = ["canonicalize", "serde"] }
tls_codec = { version = "0.4", features = ["derive"] }
ring = "0.17"

[dev-dependencies]
anyhow = { version = "1.0", features = ["backtrace"] }
<<<<<<< HEAD
assert-json-diff = "2.0.2"
chrono = "0.4.31"
clap = { version = "4.0.8", features = ["derive"] }
docker_credential = "1.1.0"
openssl = "0.10.38"
rstest = "0.18.1"
serial_test = "3.0.0"
tempfile = "3.3.0"
testcontainers = "0.15"
tokio = { version = "1.17.0", features = ["rt", "rt-multi-thread"] }
tracing-subscriber = { version = "0.3.9", features = ["env-filter"] }
hex = "0.4.3"
hex-literal = "0.4"
=======
assert-json-diff = "2.0"
clap = { version = "4.5", features = ["derive"] }
docker_credential = "1.3"
openssl = "0.10"
rstest = "0.22"
serial_test = "3.1"
tempfile = "3.12"
testcontainers = "0.22"
tokio = { version = "1", features = ["rt", "rt-multi-thread"] }
tracing-subscriber = { version = "0.3", features = ["env-filter"] }
>>>>>>> 42a63a0f

# cosign example mappings

[[example]]
name = "verify"
path = "examples/cosign/verify/main.rs"

[[example]]
name = "verify-blob"
path = "examples/cosign/verify-blob/main.rs"

[[example]]
name = "verify-bundle"
path = "examples/cosign/verify-bundle/main.rs"

[[example]]
name = "sign"
path = "examples/cosign/sign/main.rs"

# openidconnect example mappings

[[example]]
name = "openidconnect"
path = "examples/openidflow/openidconnect/main.rs"

# key interface mappings

[[example]]
name = "key_pair_gen_sign_verify"
path = "examples/key_interface/key_pair_gen_sign_verify/main.rs"

[[example]]
name = "key_pair_gen_and_export"
path = "examples/key_interface/key_pair_gen_and_export/main.rs"

[[example]]
name = "key_pair_import"
path = "examples/key_interface/key_pair_import/main.rs"

# rekor example mappings

[[example]]
name = "create_log_entry"
path = "examples/rekor/create_log_entry/main.rs"

[[example]]
name = "get_log_entry_by_index"
path = "examples/rekor/get_log_entry_by_index/main.rs"

[[example]]
name = "get_log_entry_by_uuid"
path = "examples/rekor/get_log_entry_by_uuid/main.rs"

[[example]]
name = "get_log_info"
path = "examples/rekor/get_log_info/main.rs"

[[example]]
name = "get_log_proof"
path = "examples/rekor/get_log_proof/main.rs"

[[example]]
name = "get_public_key"
path = "examples/rekor/get_public_key/main.rs"

[[example]]
name = "search_index"
path = "examples/rekor/search_index/main.rs"

[[example]]
name = "search_log_query"
path = "examples/rekor/search_log_query/main.rs"

[[example]]
name = "fulcio_cert"
path = "examples/fulcio/cert/main.rs"

[[example]]
name = "inclusion_proof"
path = "examples/rekor/merkle_proofs/inclusion.rs"

[[example]]
name = "consistency_proof"
path = "examples/rekor/merkle_proofs/consistency.rs"<|MERGE_RESOLUTION|>--- conflicted
+++ resolved
@@ -96,18 +96,6 @@
 base64 = "0.22"
 cached = { version = "0.53", optional = true, features = ["async"] }
 cfg-if = "1.0.0"
-<<<<<<< HEAD
-chrono = { version = "0.4.27", default-features = false, features = ["serde"] }
-const-oid = "0.9.1"
-digest = { version = "0.10.3", default-features = false }
-ecdsa = { version = "0.16.7", features = ["pkcs8", "digest", "der", "signing"] }
-ed25519 = { version = "2.2.1", features = ["alloc"] }
-ed25519-dalek = { version = "2.0.0-rc.2", features = ["pkcs8", "rand_core"] }
-elliptic-curve = { version = "0.13.5", features = ["arithmetic", "pem"] }
-lazy_static = "1.4.0"
-oci-distribution = { version = "0.10", default-features = false, optional = true }
-openidconnect = { version = "3.0", default-features = false, features = [
-=======
 chrono = { version = "0.4", default-features = false, features = [
   "now",
   "serde",
@@ -124,7 +112,6 @@
 oci-distribution = { version = "0.11", default-features = false, optional = true }
 olpc-cjson = { version = "0.1", optional = true }
 openidconnect = { version = "3.5", default-features = false, features = [
->>>>>>> 42a63a0f
   "reqwest",
 ], optional = true }
 p256 = "0.13"
@@ -171,21 +158,6 @@
 
 [dev-dependencies]
 anyhow = { version = "1.0", features = ["backtrace"] }
-<<<<<<< HEAD
-assert-json-diff = "2.0.2"
-chrono = "0.4.31"
-clap = { version = "4.0.8", features = ["derive"] }
-docker_credential = "1.1.0"
-openssl = "0.10.38"
-rstest = "0.18.1"
-serial_test = "3.0.0"
-tempfile = "3.3.0"
-testcontainers = "0.15"
-tokio = { version = "1.17.0", features = ["rt", "rt-multi-thread"] }
-tracing-subscriber = { version = "0.3.9", features = ["env-filter"] }
-hex = "0.4.3"
-hex-literal = "0.4"
-=======
 assert-json-diff = "2.0"
 clap = { version = "4.5", features = ["derive"] }
 docker_credential = "1.3"
@@ -196,7 +168,8 @@
 testcontainers = "0.22"
 tokio = { version = "1", features = ["rt", "rt-multi-thread"] }
 tracing-subscriber = { version = "0.3", features = ["env-filter"] }
->>>>>>> 42a63a0f
+hex = "0.4.3"
+hex-literal = "0.4"
 
 # cosign example mappings
 
